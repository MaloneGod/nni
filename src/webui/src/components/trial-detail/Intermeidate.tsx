import * as React from 'react';
import { Row, Col, Button, Switch } from 'antd';
import { TooltipForIntermediate, TableObj, Intermedia } from '../../static/interface';
import ReactEcharts from 'echarts-for-react';
require('echarts/lib/component/tooltip');
require('echarts/lib/component/title');

<<<<<<< HEAD
interface Intermedia {
    name: string; // id
    type: string;
    data: Array<number | object>; // intermediate data
    hyperPara: object; // each trial hyperpara value
}

=======
>>>>>>> a373dbcb
interface IntermediateState {
    detailSource: Array<TableObj>;
    interSource: object;
    filterSource: Array<TableObj>;
    eachIntermediateNum: number; // trial's intermediate number count
    isLoadconfirmBtn: boolean;
    isFilter: boolean;
<<<<<<< HEAD
    length: number; 
=======
    length: number;
>>>>>>> a373dbcb
    clickCounts: number; // user filter intermediate click confirm btn's counts
}

interface IntermediateProps {
    source: Array<TableObj>;
    whichGraph: string;
}

class Intermediate extends React.Component<IntermediateProps, IntermediateState> {

    static intervalMediate = 1;
    public _isMounted = false;
    public pointInput: HTMLInputElement | null;
    public minValInput: HTMLInputElement | null;
    public maxValInput: HTMLInputElement | null;

    constructor(props: IntermediateProps) {
        super(props);
        this.state = {
            detailSource: [],
            interSource: {},
            filterSource: [],
            eachIntermediateNum: 1,
            isLoadconfirmBtn: false,
            isFilter: false,
            length: 100000,
            clickCounts: 0
        };
    }

    drawIntermediate = (source: Array<TableObj>) => {
        if (source.length > 0) {
            if (this._isMounted) {
                this.setState(() => ({
                    length: source.length,
                    detailSource: source
                }));
            }
            const trialIntermediate: Array<Intermedia> = [];
            Object.keys(source).map(item => {
                const temp = source[item];
                trialIntermediate.push({
                    name: temp.id,
                    data: temp.description.intermediate,
                    type: 'line',
                    hyperPara: temp.description.parameters
                });
            });
            // find max intermediate number
            trialIntermediate.sort((a, b) => { return (b.data.length - a.data.length); });
            const legend: Array<string> = [];
            // max length
            const length = trialIntermediate[0].data.length;
            const xAxis: Array<number> = [];
            Object.keys(trialIntermediate).map(item => {
                const temp = trialIntermediate[item];
                legend.push(temp.name);
            });
            for (let i = 1; i <= length; i++) {
                xAxis.push(i);
            }
            const option = {
                tooltip: {
                    trigger: 'item',
                    enterable: true,
                    position: function (point: Array<number>, data: TooltipForIntermediate) {
                        if (data.dataIndex < length / 2) {
                            return [point[0], 80];
                        } else {
                            return [point[0] - 300, 80];
                        }
                    },
                    formatter: function (data: TooltipForIntermediate) {
                        const trialId = data.seriesName;
                        let obj = {};
                        const temp = trialIntermediate.find(key => key.name === trialId);
                        if (temp !== undefined) {
                            obj = temp.hyperPara;
                        }
                        return '<div class="tooldetailAccuracy">' +
                            '<div>Trial ID: ' + trialId + '</div>' +
                            '<div>Intermediate: ' + data.data + '</div>' +
                            '<div>Parameters: ' +
                            '<pre>' + JSON.stringify(obj, null, 4) + '</pre>' +
                            '</div>' +
                            '</div>';
                    }
                },
                grid: {
                    left: '5%',
                    top: 40,
                    containLabel: true
                },
                xAxis: {
                    type: 'category',
                    name: 'Step',
                    boundaryGap: false,
                    data: xAxis
                },
                yAxis: {
                    type: 'value',
                    name: 'metric'
                },
                series: trialIntermediate
            };
            if (this._isMounted) {
                this.setState(() => ({
                    interSource: option
                }));
            }
        } else {
            const nullData = {
                grid: {
                    left: '5%',
                    top: 40,
                    containLabel: true
                },
                xAxis: {
                    type: 'category',
                    boundaryGap: false,
                },
                yAxis: {
                    type: 'value',
<<<<<<< HEAD
                    name: 'Scape'
=======
                    name: 'metric'
>>>>>>> a373dbcb
                }
            };
            if (this._isMounted) {
                this.setState(() => ({ interSource: nullData }));
            }
        }
    }

    // confirm btn function [filter data]
    filterLines = () => {
        if (this._isMounted) {
            const filterSource: Array<TableObj> = [];
            this.setState({ isLoadconfirmBtn: true }, () => {
                const { source } = this.props;
                // get input value
                const pointVal = this.pointInput !== null ? this.pointInput.value : '';
                const minVal = this.minValInput !== null ? this.minValInput.value : '';
                const maxVal = this.maxValInput !== null ? this.maxValInput.value : '';
                // user not input message
                if (pointVal === '' || minVal === '') {
                    alert('Please input filter message');
                } else {
                    // user not input max value
                    const position = JSON.parse(pointVal);
                    const min = JSON.parse(minVal);
                    if (maxVal === '') {
                        Object.keys(source).map(item => {
                            const temp = source[item];
                            const val = temp.description.intermediate[position - 1];
                            if (val >= min) {
                                filterSource.push(temp);
                            }
                        });
                    } else {
                        const max = JSON.parse(maxVal);
                        Object.keys(source).map(item => {
                            const temp = source[item];
                            const val = temp.description.intermediate[position - 1];
                            if (val >= min && val <= max) {
                                filterSource.push(temp);
                            }
                        });
                    }
                    if (this._isMounted) {
                        this.setState({ filterSource: filterSource });
                    }
                    this.drawIntermediate(filterSource);
                    const counts = this.state.clickCounts + 1;
                    this.setState({ isLoadconfirmBtn: false, clickCounts: counts });
                }
            });
        }
    }

    switchTurn = (checked: boolean) => {
        if (this._isMounted) {
            this.setState({ isFilter: checked });
        }
        if (checked === false) {
            this.drawIntermediate(this.props.source);
        }
    }

    componentDidMount() {
        this._isMounted = true;
        const { source } = this.props;
        this.drawIntermediate(source);
    }

    componentWillReceiveProps(nextProps: IntermediateProps, nextState: IntermediateState) {
        const { isFilter, filterSource } = nextState;
        const { whichGraph, source } = nextProps;
<<<<<<< HEAD
        
=======

>>>>>>> a373dbcb
        if (whichGraph === '4') {
            if (isFilter === true) {
                const pointVal = this.pointInput !== null ? this.pointInput.value : '';
                const minVal = this.minValInput !== null ? this.minValInput.value : '';
                if (pointVal === '' && minVal === '') {
                    this.drawIntermediate(source);
                } else {
                    this.drawIntermediate(filterSource);
                }
            } else {
                this.drawIntermediate(source);
            }
        }
    }

    shouldComponentUpdate(nextProps: IntermediateProps, nextState: IntermediateState) {
<<<<<<< HEAD
        const { whichGraph } = nextProps;
        const beforeGraph = this.props.whichGraph;
        if (whichGraph === '4') {
            
            const { source } = nextProps;
            const { isFilter, length, clickCounts } = nextState;
            const beforeLength = this.state.length;
            const beforeSource = this.state.detailSource;
            const beforeClickCounts = this.state.clickCounts;
    
=======
        const { whichGraph, source } = nextProps;
        const beforeGraph = this.props.whichGraph;
        if (whichGraph === '4') {
            const { isFilter, length, clickCounts } = nextState;
            const beforeLength = this.state.length;
            const beforeSource = this.props.source;
            const beforeClickCounts = this.state.clickCounts;

>>>>>>> a373dbcb
            if (isFilter !== this.state.isFilter) {
                return true;
            }

            if (clickCounts !== beforeClickCounts) {
                return true;
            }
<<<<<<< HEAD
            
=======

>>>>>>> a373dbcb
            if (isFilter === false) {
                if (whichGraph !== beforeGraph) {
                    return true;
                }
                if (length !== beforeLength) {
                    return true;
                }
<<<<<<< HEAD
                if (source[source.length - 1].description.intermediate.length !==
                    beforeSource[beforeSource.length - 1].description.intermediate.length) {
                    return true;
                }
                if (source[source.length - 1].duration !== beforeSource[beforeSource.length - 1].duration) {
                    return true;
                }
                if (source[source.length - 1].status !== beforeSource[beforeSource.length - 1].status) {
                    return true;
=======
                if (beforeSource.length !== source.length) {
                    return true;
                }
                if (beforeSource[beforeSource.length - 1] !== undefined) {
                    if (source[source.length - 1].description.intermediate.length !==
                        beforeSource[beforeSource.length - 1].description.intermediate.length) {
                        return true;
                    }
                    if (source[source.length - 1].duration !== beforeSource[beforeSource.length - 1].duration) {
                        return true;
                    }
                    if (source[source.length - 1].status !== beforeSource[beforeSource.length - 1].status) {
                        return true;
                    }
>>>>>>> a373dbcb
                }
            }
        }

        return false;
    }

    componentWillUnmount() {
        this._isMounted = false;
    }

    render() {
        const { interSource, isLoadconfirmBtn, isFilter } = this.state;
        return (
            <div>
                {/* style in para.scss */}
                <Row className="meline intermediate">
                    <Col span={8} />
                    <Col span={3} style={{ height: 34 }}>
                        {/* filter message */}
                        <span>filter</span>
                        <Switch
                            defaultChecked={false}
                            onChange={this.switchTurn}
                        />
                    </Col>
                    {
                        isFilter
                            ?
                            <div>
                                <Col span={3}>
                                    <span>Step</span>
                                    <input
                                        placeholder="point"
                                        ref={input => this.pointInput = input}
                                        className="strange"
                                    />
                                </Col>
                                <Col className="range" span={10}>
                                    <span>Intermediate result</span>
                                    <input
                                        placeholder="number"
                                        ref={input => this.minValInput = input}
                                    />
                                    <span className="heng">-</span>
                                    <input
                                        placeholder="number"
                                        ref={input => this.maxValInput = input}
                                    />
                                    <Button
                                        type="primary"
                                        className="changeBtu tableButton"
                                        onClick={this.filterLines}
                                        disabled={isLoadconfirmBtn}
                                    >
                                        Confirm
                                    </Button>
                                </Col>
                            </div>
                            :
                            <Col />
                    }
                </Row>
                <Row>
                    <ReactEcharts
                        option={interSource}
                        style={{ width: '100%', height: 418, margin: '0 auto' }}
                        notMerge={true} // update now
                    />
                </Row>
            </div>
        );
    }
}

export default Intermediate;<|MERGE_RESOLUTION|>--- conflicted
+++ resolved
@@ -5,16 +5,6 @@
 require('echarts/lib/component/tooltip');
 require('echarts/lib/component/title');
 
-<<<<<<< HEAD
-interface Intermedia {
-    name: string; // id
-    type: string;
-    data: Array<number | object>; // intermediate data
-    hyperPara: object; // each trial hyperpara value
-}
-
-=======
->>>>>>> a373dbcb
 interface IntermediateState {
     detailSource: Array<TableObj>;
     interSource: object;
@@ -22,11 +12,7 @@
     eachIntermediateNum: number; // trial's intermediate number count
     isLoadconfirmBtn: boolean;
     isFilter: boolean;
-<<<<<<< HEAD
-    length: number; 
-=======
     length: number;
->>>>>>> a373dbcb
     clickCounts: number; // user filter intermediate click confirm btn's counts
 }
 
@@ -150,11 +136,7 @@
                 },
                 yAxis: {
                     type: 'value',
-<<<<<<< HEAD
-                    name: 'Scape'
-=======
                     name: 'metric'
->>>>>>> a373dbcb
                 }
             };
             if (this._isMounted) {
@@ -227,11 +209,6 @@
     componentWillReceiveProps(nextProps: IntermediateProps, nextState: IntermediateState) {
         const { isFilter, filterSource } = nextState;
         const { whichGraph, source } = nextProps;
-<<<<<<< HEAD
-        
-=======
-
->>>>>>> a373dbcb
         if (whichGraph === '4') {
             if (isFilter === true) {
                 const pointVal = this.pointInput !== null ? this.pointInput.value : '';
@@ -248,18 +225,6 @@
     }
 
     shouldComponentUpdate(nextProps: IntermediateProps, nextState: IntermediateState) {
-<<<<<<< HEAD
-        const { whichGraph } = nextProps;
-        const beforeGraph = this.props.whichGraph;
-        if (whichGraph === '4') {
-            
-            const { source } = nextProps;
-            const { isFilter, length, clickCounts } = nextState;
-            const beforeLength = this.state.length;
-            const beforeSource = this.state.detailSource;
-            const beforeClickCounts = this.state.clickCounts;
-    
-=======
         const { whichGraph, source } = nextProps;
         const beforeGraph = this.props.whichGraph;
         if (whichGraph === '4') {
@@ -268,7 +233,6 @@
             const beforeSource = this.props.source;
             const beforeClickCounts = this.state.clickCounts;
 
->>>>>>> a373dbcb
             if (isFilter !== this.state.isFilter) {
                 return true;
             }
@@ -276,11 +240,6 @@
             if (clickCounts !== beforeClickCounts) {
                 return true;
             }
-<<<<<<< HEAD
-            
-=======
-
->>>>>>> a373dbcb
             if (isFilter === false) {
                 if (whichGraph !== beforeGraph) {
                     return true;
@@ -288,17 +247,6 @@
                 if (length !== beforeLength) {
                     return true;
                 }
-<<<<<<< HEAD
-                if (source[source.length - 1].description.intermediate.length !==
-                    beforeSource[beforeSource.length - 1].description.intermediate.length) {
-                    return true;
-                }
-                if (source[source.length - 1].duration !== beforeSource[beforeSource.length - 1].duration) {
-                    return true;
-                }
-                if (source[source.length - 1].status !== beforeSource[beforeSource.length - 1].status) {
-                    return true;
-=======
                 if (beforeSource.length !== source.length) {
                     return true;
                 }
@@ -313,7 +261,6 @@
                     if (source[source.length - 1].status !== beforeSource[beforeSource.length - 1].status) {
                         return true;
                     }
->>>>>>> a373dbcb
                 }
             }
         }
