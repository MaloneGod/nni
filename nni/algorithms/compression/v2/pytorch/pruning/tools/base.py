--- conflicted
+++ resolved
@@ -64,11 +64,8 @@
 
 
 # TODO: remove in nni v3.0.
-<<<<<<< HEAD
-=======
 COLLECTOR_TYPE = Union[Callable[[List, Tensor], Callable[[Tensor], None]], Callable[[List], Callable[[Module, Tensor, Tensor], None]]]
 
->>>>>>> a1d277b3
 class HookCollectorInfo:
     def __init__(self, targets: Union[Dict[str, Tensor], List[LayerInfo]], hook_type: str,
                  collector: COLLECTOR_TYPE):
@@ -260,9 +257,6 @@
 
 
 class EvaluatorBasedDataCollector(DataCollector):
-<<<<<<< HEAD
-    # TODO: add docstring
-=======
     """
     This data collector is the base class for the data collectors that want to use ``Evaluator`` to train or inference.
     Three main usages are supported in this data collector:
@@ -279,7 +273,6 @@
        `register_forward_hook <https://pytorch.org/docs/stable/generated/torch.nn.Module.html#torch.nn.Module.register_forward_hook>`_,
        `register_backward_hook <https://pytorch.org/docs/stable/generated/torch.nn.Module.html#torch.nn.Module.register_backward_hook>`_.
     """
->>>>>>> a1d277b3
 
     def __init__(self, compressor: Pruner, evaluator: Evaluator, before_opt_step_tasks: List[Callable] | None = None,
                  after_opt_step_tasks: List[Callable] | None = None, loss_patch: Callable[[Tensor], Tensor] | None = None,
@@ -411,12 +404,8 @@
             wrapper = self.pruner.get_modules_wrapper()[module_name]
             old_target_mask: Tensor | None = getattr(wrapper, f'{target_name}_mask', None)
             if old_target_mask is not None:
-<<<<<<< HEAD
-                new_masks[module_name][target_name] = torch.min(target_mask[target_name], old_target_mask.to(target_mask[target_name].device))
-=======
                 new_masks[module_name][target_name] = torch.min(target_mask[target_name],
                                                                 old_target_mask.to(target_mask[target_name].device))
->>>>>>> a1d277b3
         return new_masks
 
     def common_target_masks_generation(self, metrics: Dict[str, Dict[str, Tensor]]) -> Dict[str, Dict[str, Tensor]]:
