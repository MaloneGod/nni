--- conflicted
+++ resolved
@@ -111,7 +111,6 @@
     -----
     For detailed example please refer to :githublink:`examples/model_compress/pruning/iterative_pruning_torch.py <examples/model_compress/pruning/iterative_pruning_torch.py>`
     """.format(evaluator_docstring=_EVALUATOR_DOCSTRING)
-<<<<<<< HEAD
 
     @overload
     def __init__(self, model: Module, config_list: List[Dict], pruning_algorithm: str,
@@ -126,28 +125,9 @@
                  finetuner: _LEGACY_FINETUNER | None = None, speedup: bool = False, dummy_input: Any | None = None,
                  evaluator: _LEGACY_EVALUATOR | None = None, pruning_params: Dict = {}):
         ...
-=======
->>>>>>> a1d277b3
-
-    @overload
-    def __init__(self, model: Module, config_list: List[Dict], pruning_algorithm: str,
-                 total_iteration: int, log_dir: str = '.', keep_intermediate_result: bool = False,
-<<<<<<< HEAD
-=======
-                 evaluator: LightningEvaluator | TorchEvaluator | None = None, speedup: bool = False,
-                 pruning_params: Dict = {}):
-        ...
-
-    @overload
-    def __init__(self, model: Module, config_list: List[Dict], pruning_algorithm: str,
-                 total_iteration: int, log_dir: str = '.', keep_intermediate_result: bool = False,
-                 finetuner: _LEGACY_FINETUNER | None = None, speedup: bool = False, dummy_input: Any | None = None,
-                 evaluator: _LEGACY_EVALUATOR | None = None, pruning_params: Dict = {}):
-        ...
-
-    def __init__(self, model: Module, config_list: List[Dict], pruning_algorithm: str,
-                 total_iteration: int, log_dir: str = '.', keep_intermediate_result: bool = False,
->>>>>>> a1d277b3
+
+    def __init__(self, model: Module, config_list: List[Dict], pruning_algorithm: str,
+                 total_iteration: int, log_dir: str = '.', keep_intermediate_result: bool = False,
                  *args, **kwargs):
         new_api = ['evaluator', 'speedup', 'pruning_params']
         new_init_kwargs = {'evaluator': None, 'speedup': False, 'pruning_params': {}}
@@ -213,8 +193,6 @@
     -----
     For detailed example please refer to :githublink:`examples/model_compress/pruning/iterative_pruning_torch.py <examples/model_compress/pruning/iterative_pruning_torch.py>`
     """.format(evaluator_docstring=_EVALUATOR_DOCSTRING)
-<<<<<<< HEAD
-=======
 
     @overload
     def __init__(self, model: Module, config_list: List[Dict], pruning_algorithm: str,
@@ -229,27 +207,9 @@
                  finetuner: _LEGACY_FINETUNER | None = None, speedup: bool = False, dummy_input: Any | None = None,
                  evaluator: _LEGACY_EVALUATOR | None = None, pruning_params: Dict = {}):
         ...
->>>>>>> a1d277b3
-
-    @overload
-    def __init__(self, model: Module, config_list: List[Dict], pruning_algorithm: str,
-                 total_iteration: int, log_dir: str = '.', keep_intermediate_result: bool = False,
-<<<<<<< HEAD
-                 evaluator: LightningEvaluator | TorchEvaluator | None = None, speedup: bool = False,
-                 pruning_params: Dict = {}):
-        ...
-
-    @overload
-    def __init__(self, model: Module, config_list: List[Dict], pruning_algorithm: str,
-                 total_iteration: int, log_dir: str = '.', keep_intermediate_result: bool = False,
-                 finetuner: _LEGACY_FINETUNER | None = None, speedup: bool = False, dummy_input: Any | None = None,
-                 evaluator: _LEGACY_EVALUATOR | None = None, pruning_params: Dict = {}):
-        ...
-
-    def __init__(self, model: Module, config_list: List[Dict], pruning_algorithm: str,
-                 total_iteration: int, log_dir: str = '.', keep_intermediate_result: bool = False,
-=======
->>>>>>> a1d277b3
+
+    def __init__(self, model: Module, config_list: List[Dict], pruning_algorithm: str,
+                 total_iteration: int, log_dir: str = '.', keep_intermediate_result: bool = False,
                  *args, **kwargs):
         new_api = ['evaluator', 'speedup', 'pruning_params']
         new_init_kwargs = {'evaluator': None, 'speedup': False, 'pruning_params': {}}
@@ -350,12 +310,8 @@
         new_api = ['evaluator', 'speedup', 'reset_weight', 'pruning_params']
         new_init_kwargs = {'evaluator': None, 'speedup': False, 'reset_weight': True, 'pruning_params': {}}
         old_api = ['finetuner', 'speedup', 'dummy_input', 'evaluator', 'reset_weight', 'pruning_params']
-<<<<<<< HEAD
-        old_init_kwargs = {'finetuner': None, 'evaluator': None, 'dummy_input': None, 'speedup': False, 'reset_weight': True, 'pruning_params': {}}
-=======
         old_init_kwargs = {'finetuner': None, 'evaluator': None, 'dummy_input': None, 'speedup': False,
                            'reset_weight': True, 'pruning_params': {}}
->>>>>>> a1d277b3
         init_kwargs = self._init_evaluator(model, new_api, new_init_kwargs, old_api, old_init_kwargs, args, kwargs)
 
         speedup = init_kwargs['speedup']
@@ -428,46 +384,6 @@
     -----
     For detailed example please refer to :githublink:`examples/model_compress/pruning/simulated_anealing_pruning_torch.py <examples/model_compress/pruning/simulated_anealing_pruning_torch.py>`
     """.format(evaluator_docstring=_EVALUATOR_DOCSTRING)
-<<<<<<< HEAD
-
-    @overload
-    def __init__(self, model: Module, config_list: List[Dict], evaluator: LightningEvaluator | TorchEvaluator, start_temperature: float = 100,
-                 stop_temperature: float = 20, cool_down_rate: float = 0.9, perturbation_magnitude: float = 0.35,
-                 pruning_algorithm: str = 'level', pruning_params: Dict = {}, log_dir: Union[str, Path] = '.', keep_intermediate_result: bool = False,
-                 speedup: bool = False):
-        ...
-
-    @overload
-    def __init__(self, model: Module, config_list: List[Dict], evaluator: _LEGACY_EVALUATOR, start_temperature: float = 100,
-                 stop_temperature: float = 20, cool_down_rate: float = 0.9, perturbation_magnitude: float = 0.35,
-                 pruning_algorithm: str = 'level', pruning_params: Dict = {}, log_dir: Union[str, Path] = '.', keep_intermediate_result: bool = False,
-                 finetuner: _LEGACY_FINETUNER | None = None, speedup: bool = False, dummy_input: Optional[Tensor] = None):
-        ...
-
-    def __init__(self, model: Module, config_list: List[Dict], *args, **kwargs):
-        new_api = ['evaluator', 'start_temperature', 'stop_temperature', 'cool_down_rate', 'perturbation_magnitude', 'pruning_algorithm',
-                   'pruning_params', 'log_dir', 'keep_intermediate_result', 'speedup']
-        new_init_kwargs = {'start_temperature': 100, 'stop_temperature': 20, 'cool_down_rate': 0.9, 'perturbation_magnitude': 0.35,
-                           'pruning_algorithm': 'level', 'pruning_params': {}, 'log_dir': '.', 'keep_intermediate_result': False,
-                           'speedup': False}
-        old_api = ['evaluator', 'start_temperature', 'stop_temperature', 'cool_down_rate', 'perturbation_magnitude', 'pruning_algorithm',
-                   'pruning_params', 'log_dir', 'keep_intermediate_result', 'finetuner', 'speedup', 'dummy_input']
-        old_init_kwargs = {'start_temperature': 100, 'stop_temperature': 20, 'cool_down_rate': 0.9, 'perturbation_magnitude': 0.35,
-                           'pruning_algorithm': 'level', 'pruning_params': {}, 'log_dir': '.', 'keep_intermediate_result': False,
-                           'finetuner': None, 'speedup': False, 'dummy_input': None}
-        init_kwargs = self._init_evaluator(model, new_api, new_init_kwargs, old_api, old_init_kwargs, args, kwargs)
-
-        start_temperature = init_kwargs['start_temperature']
-        stop_temperature = init_kwargs['stop_temperature']
-        cool_down_rate = init_kwargs['cool_down_rate']
-        perturbation_magnitude = init_kwargs['perturbation_magnitude']
-        pruning_algorithm = init_kwargs['pruning_algorithm']
-        pruning_params = init_kwargs['pruning_params']
-        log_dir = init_kwargs['log_dir']
-        keep_intermediate_result = init_kwargs['keep_intermediate_result']
-        speedup = init_kwargs['speedup']
-
-=======
 
     @overload
     def __init__(self, model: Module, config_list: List[Dict], evaluator: LightningEvaluator | TorchEvaluator,
@@ -510,7 +426,6 @@
         keep_intermediate_result = init_kwargs['keep_intermediate_result']
         speedup = init_kwargs['speedup']
 
->>>>>>> a1d277b3
         task_generator = SimulatedAnnealingTaskGenerator(origin_model=model,
                                                          origin_config_list=config_list,
                                                          start_temperature=start_temperature,
@@ -527,10 +442,5 @@
         if self.using_evaluator:
             super().__init__(pruner, task_generator, evaluator=self.evaluator, speedup=speedup, reset_weight=False)
         else:
-<<<<<<< HEAD
-            super().__init__(pruner, task_generator, finetuner=self.finetuner, speedup=speedup, dummy_input=self.dummy_input,
-                             evaluator=self._evaluator, reset_weight=False)  # type: ignore
-=======
             super().__init__(pruner, task_generator, finetuner=self.finetuner, speedup=speedup,
-                             dummy_input=self.dummy_input, evaluator=self._evaluator, reset_weight=False)  # type: ignore
->>>>>>> a1d277b3
+                             dummy_input=self.dummy_input, evaluator=self._evaluator, reset_weight=False)  # type: ignore